--- conflicted
+++ resolved
@@ -1,9 +1,5 @@
 import os
-<<<<<<< HEAD
 import io
-import fcntl
-=======
->>>>>>> 87e9cc13
 import shutil
 import tarfile
 import hashlib
@@ -14,6 +10,9 @@
 from datetime import datetime
 import threading
 
+if os.name == 'posix':
+    import fcntl
+
 import psutil
 from checksumdir import dirhash
 try:
@@ -21,9 +20,6 @@
 except Exception:
     # Only required for remote storage on s3
     pass
-
-if os.name == 'posix':
-    import fcntl
 
 
 from mindsdb.utilities.config import Config
