--- conflicted
+++ resolved
@@ -1148,11 +1148,9 @@
         api_session = self.handler.connect()
         shopify.ShopifyResource.activate_session(api_session)
         smart_collections = shopify.SmartCollection.find(**kwargs)
-<<<<<<< HEAD
         if len(smart_collections) == 0:
             raise Exeption('Smart Collection query returned 0 results')
-=======
->>>>>>> d5e22c46
+
         return  [smart_collection.to_dict() for  smart_collection in smart_collections]
 
     def update_smart_collections(self, smart_collection_ids: List[int], values_to_update: Dict[Text, Any]) -> None:
@@ -1325,11 +1323,9 @@
         api_session = self.handler.connect()
         shopify.ShopifyResource.activate_session(api_session)
         custom_collections = shopify.CustomCollection.find(**kwargs)
-<<<<<<< HEAD
         if len(custom_collections) == 0:
             raise Exeption('Custom Collection query returned 0 results')
-=======
->>>>>>> d5e22c46
+
         return  [custom_collection.to_dict() for  custom_collection in custom_collections]
 
     def update_custom_collections(self, custom_collection_ids: List[int], values_to_update: Dict[Text, Any]) -> None:
@@ -1341,11 +1337,8 @@
             for key, value in values_to_update.items():
                 setattr(custom_collection, key, value)
             custom_collection.save()
-<<<<<<< HEAD
             logger.info(f'Custom Collections {custom_collection_id} updated')
-=======
-            logger.info(f'custom Collections {custom_collection_id} updated')
->>>>>>> d5e22c46
+
 
     def delete_custom_collections(self, custom_collection_ids: List[int]) -> None:
         api_session = self.handler.connect()
@@ -1354,11 +1347,8 @@
         for custom_collection_id in custom_collection_ids:
             custom_collection = shopify.CustomCollection.find(custom_collection_id)
             custom_collection.destroy()
-<<<<<<< HEAD
             logger.info(f'Custom collection {custom_collection_id} deleted')
-=======
-            logger.info(f'custom collection {custom_collection_id} deleted')
->>>>>>> d5e22c46
+
 
     def create_custom_collections(self, custom_collection_data: List[Dict[Text, Any]]) -> None:
         api_session = self.handler.connect()
@@ -1508,11 +1498,9 @@
             for key, value in values_to_update.items():
                 setattr(draft_order, key, value)
             draft_order.save()
-<<<<<<< HEAD
+
             logger.info(f'Draft_order {draft_order_id} updated')
-=======
-            logger.info(f'draft_order {draft_order_id} updated')
->>>>>>> d5e22c46
+
 
     def delete_draft_orders(self, draft_order_ids: List[int]) -> None:
         api_session = self.handler.connect()
@@ -1521,11 +1509,8 @@
         for draft_order_id in draft_order_ids:
             draft_order = shopify.DraftOrder.find(draft_order_id)
             draft_order.destroy()
-<<<<<<< HEAD
             logger.info(f'Draft_order {draft_order_id} deleted')
-=======
-            logger.info(f'draft_order {draft_order_id} deleted')
->>>>>>> d5e22c46
+
     
     def get_columns(self) -> List[Text]:
         return pd.json_normalize(self.get_draft_orders(limit=1)).columns.tolist()
@@ -1534,11 +1519,9 @@
         api_session = self.handler.connect()
         shopify.ShopifyResource.activate_session(api_session)
         draft_orders = shopify.DraftOrder.find(**kwargs)
-<<<<<<< HEAD
         if len(draft_orders) == 0:
             raise Exception('Draft Order query returned 0 results')
-=======
->>>>>>> d5e22c46
+
         return [draft_order.to_dict() for draft_order in draft_orders]
 
     def create_draft_orders(self, draft_order_data: List[Dict[Text, Any]]) -> None:
@@ -1604,11 +1587,9 @@
         api_session = self.handler.connect()
         shopify.ShopifyResource.activate_session(api_session)
         checkouts = shopify.Checkout.find(**kwargs)
-<<<<<<< HEAD
         if len(checkouts) == 0:
             raise Exception('Checkout query returned 0 results')
-=======
->>>>>>> d5e22c46
+
         return  [checkout.to_dict() for  checkout in checkouts]
 
 
@@ -1753,11 +1734,9 @@
         api_session = self.handler.connect()
         shopify.ShopifyResource.activate_session(api_session)
         price_rules = shopify.PriceRule.find(**kwargs)
-<<<<<<< HEAD
         if len(price_rules) == 0:
             raise Exception('Price_rules query returned 0 results')
-=======
->>>>>>> d5e22c46
+
         return [price_rule.to_dict() for price_rule in price_rules]
 
     def update_price_rules(self, price_rule_ids: List[int], values_to_update: Dict[Text, Any]) -> None:
@@ -1769,11 +1748,8 @@
             for key, value in values_to_update.items():
                 setattr(price_rule, key, value)
             price_rule.save()
-<<<<<<< HEAD
             logger.info(f'Price_rule {price_rule_id} updated')
-=======
-            logger.info(f'price_rule {price_rule_id} updated')
->>>>>>> d5e22c46
+
 
     def delete_price_rules(self, price_rule_ids: List[int]) -> None:
         api_session = self.handler.connect()
@@ -1782,11 +1758,8 @@
         for price_rule_id in price_rule_ids:
             price_rule = shopify.PriceRule.find(price_rule_id)
             price_rule.destroy()
-<<<<<<< HEAD
             logger.info(f'Price_rule {price_rule_id} deleted')
-=======
-            logger.info(f'price_rule {price_rule_id} deleted')
->>>>>>> d5e22c46
+
 
     def create_price_rules(self, price_rule_data: List[Dict[Text, Any]]) -> None:
         api_session = self.handler.connect()
@@ -1795,15 +1768,9 @@
         for price_rule in price_rule_data:
             created_price_rule = shopify.PriceRule.create(price_rule)
             if 'id' not in created_price_rule.to_dict():
-<<<<<<< HEAD
                 raise Exception('Price_rule creation failed')
             else:
                 logger.info(f'Price_rule {created_price_rule.to_dict()["id"]} created')
-=======
-                raise Exception('price_rule creation failed')
-            else:
-                logger.info(f'price_rule {created_price_rule.to_dict()["id"]} created')
->>>>>>> d5e22c46
 
 
 class RefundsTable(APITable):
@@ -1887,11 +1854,8 @@
             refunds = shopify.Refund.find(order_id=order_id, **kwargs)
             refunds_list = refunds_list + [refund.to_dict() for refund in refunds]
         if len(refunds_list) == 0:
-<<<<<<< HEAD
             raise Exception('Refunds query 0 results')
-=======
-            logger.info('Refund not found')
->>>>>>> d5e22c46
+
         return refunds_list
 
     def create_refunds(self, refund_data: List[Dict[Text, Any]]) -> None:
@@ -2050,11 +2014,9 @@
             )
             discount_code_list = discount_code_list + discount_codes
         if len(discount_code_list) == 0:
-<<<<<<< HEAD
+
             raise Exception("Discount_code query 0 results")
-=======
-            logger.info("No discount codes found")
->>>>>>> d5e22c46
+
         return [discount_code.to_dict() for discount_code in discount_code_list]
 
     def update_discount_codes(
@@ -2073,11 +2035,8 @@
             for key, value in values_to_update.items():
                 setattr(discount_code, key, value)
             discount_code.save()
-<<<<<<< HEAD
             logger.info(f"Discount_code {discount_code_ids[i]} updated")
-=======
-            logger.info(f"discount_code {discount_code_ids[i]} updated")
->>>>>>> d5e22c46
+
 
     def delete_discount_codes(
         self, price_rule_ids: List[int], discount_code_ids: List[int]
@@ -2090,11 +2049,8 @@
                 discount_code_ids[i], price_rule_id=price_rule_ids[i]
             )
             discount_code.destroy()
-<<<<<<< HEAD
             logger.info(f"Discount_code {discount_code_ids[i]} deleted")
-=======
-            logger.info(f"discount_code {discount_code_ids[i]} deleted")
->>>>>>> d5e22c46
+
 
     def create_discount_codes(self, discount_code_data: List[Dict[Text, Any]]) -> None:
         api_session = self.handler.connect()
@@ -2103,17 +2059,11 @@
         for discount_code in discount_code_data:
             created_discount_code = shopify.DiscountCode.create(discount_code)
             if "id" not in created_discount_code.to_dict():
-<<<<<<< HEAD
                 raise Exception("Discount_code creation failed")
             else:
                 logger.info(
                     f'Discount_code {created_discount_code.to_dict()["id"]} created'
-=======
-                raise Exception("discount_code creation failed")
-            else:
-                logger.info(
-                    f'discount_code {created_discount_code.to_dict()["id"]} created'
->>>>>>> d5e22c46
+
                 )
 
 
@@ -2254,11 +2204,9 @@
         api_session = self.handler.connect()
         shopify.ShopifyResource.activate_session(api_session)
         marketing_events = shopify.MarketingEvent.find(**kwargs)
-<<<<<<< HEAD
         if len(marketing_events) == 0:
             raise Exception('Marketing_events query returned 0 results')
-=======
->>>>>>> d5e22c46
+
         return [marketing_event.to_dict() for marketing_event in marketing_events]
 
     def update_marketing_events(self, marketing_event_ids: List[int], values_to_update: Dict[Text, Any]) -> None:
@@ -2430,11 +2378,10 @@
         api_session = self.handler.connect()
         shopify.ShopifyResource.activate_session(api_session)
         blogs = shopify.MarketingEvent.find(**kwargs)
-<<<<<<< HEAD
+
         if len(blogs) == 0:
             raise Exception('blogs query returned 0 results')
-=======
->>>>>>> d5e22c46
+
         return [blog.to_dict() for blog in blogs]
 
     def update_blogs(self, blog_ids: List[int], values_to_update: Dict[Text, Any]) -> None:
@@ -2446,11 +2393,9 @@
             for key, value in values_to_update.items():
                 setattr(blog, key, value)
             blog.save()
-<<<<<<< HEAD
+
             logger.info(f'Blog {blog_id} updated')
-=======
-            logger.info(f'blog {blog_id} updated')
->>>>>>> d5e22c46
+
 
     def delete_blogs(self, blog_ids: List[int]) -> None:
         api_session = self.handler.connect()
@@ -2459,11 +2404,8 @@
         for blog_id in blog_ids:
             blog = shopify.MarketingEvent.find(blog_id)
             blog.destroy()
-<<<<<<< HEAD
             logger.info(f'Blog {blog_id} deleted')
-=======
-            logger.info(f'blog {blog_id} deleted')
->>>>>>> d5e22c46
+
 
     def create_blogs(self, blog_data: List[Dict[Text, Any]]) -> None:
         api_session = self.handler.connect()
@@ -2472,15 +2414,9 @@
         for blog in blog_data:
             created_blog = shopify.MarketingEvent.create(blog)
             if 'id' not in created_blog.to_dict():
-<<<<<<< HEAD
                 raise Exception('Blog creation failed')
             else:
                 logger.info(f'Blog {created_blog.to_dict()["id"]} created')
-=======
-                raise Exception('blog creation failed')
-            else:
-                logger.info(f'blog {created_blog.to_dict()["id"]} created')
->>>>>>> d5e22c46
 
 
 class ThemeTable(APITable):  
@@ -2620,11 +2556,9 @@
         api_session = self.handler.connect()
         shopify.ShopifyResource.activate_session(api_session)
         themes = shopify.Theme.find(**kwargs)
-<<<<<<< HEAD
         if len(themes) == 0:
             raise Exeption('Themes query returned 0 results')
-=======
->>>>>>> d5e22c46
+
         return [theme.to_dict() for theme in themes]
 
     def update_themes(self, theme_ids: List[int], values_to_update: Dict[Text, Any]) -> None:
@@ -2813,11 +2747,8 @@
             )
             article_list = article_list + articles
         if len(article_list) == 0:
-<<<<<<< HEAD
             raise Exception("articles query returned 0 results")
-=======
-            logger.info("No articles found")
->>>>>>> d5e22c46
+
         return [article.to_dict() for article in article_list]
 
     def update_articles(
@@ -3002,11 +2933,9 @@
         api_session = self.handler.connect()
         shopify.ShopifyResource.activate_session(api_session)
         comments = shopify.Comment.find(**kwargs)
-<<<<<<< HEAD
         if len(comments) == 0:
             raise Exception('Comments query returned 0 results')
-=======
->>>>>>> d5e22c46
+
         return [comment.to_dict() for comment in comments]
 
     def update_comments(self, comment_ids: List[int], values_to_update: Dict[Text, Any]) -> None:
@@ -3178,11 +3107,9 @@
         api_session = self.handler.connect()
         shopify.ShopifyResource.activate_session(api_session)
         pages = shopify.Page.find(**kwargs)
-<<<<<<< HEAD
         if len(pages) == 0:
             raise Exception('Pages query returned 0 results')
-=======
->>>>>>> d5e22c46
+
         return [page.to_dict() for page in pages]
 
     def update_pages(self, page_ids: List[int], values_to_update: Dict[Text, Any]) -> None:
@@ -3354,11 +3281,9 @@
         api_session = self.handler.connect()
         shopify.ShopifyResource.activate_session(api_session)
         redirects = shopify.Redirect.find(**kwargs)
-<<<<<<< HEAD
         if len(redirects) == 0:
             raise Exception("Redirects query returned 0 results")
-=======
->>>>>>> d5e22c46
+
         return [redirect.to_dict() for redirect in redirects]
 
     def update_redirects(self, redirect_ids: List[int], values_to_update: Dict[Text, Any]) -> None:
@@ -3370,11 +3295,8 @@
             for key, value in values_to_update.items():
                 setattr(redirect, key, value)
             redirect.save()
-<<<<<<< HEAD
             logger.info(f'Redirect {redirect_id} updated')
-=======
-            logger.info(f'redirect {redirect_id} updated')
->>>>>>> d5e22c46
+
 
     def delete_redirects(self, redirect_ids: List[int]) -> None:
         api_session = self.handler.connect()
@@ -3383,11 +3305,7 @@
         for redirect_id in redirect_ids:
             redirect = shopify.Redirect.find(redirect_id)
             redirect.destroy()
-<<<<<<< HEAD
             logger.info(f'Redirect {redirect_id} deleted')
-=======
-            logger.info(f'redirect {redirect_id} deleted')
->>>>>>> d5e22c46
 
     def create_redirects(self, redirect_data: List[Dict[Text, Any]]) -> None:
         api_session = self.handler.connect()
@@ -3396,15 +3314,10 @@
         for redirect in redirect_data:
             created_redirect = shopify.Redirect.create(redirect)
             if 'id' not in created_redirect.to_dict():
-<<<<<<< HEAD
                 raise Exception('Redirect creation failed')
             else:
                 logger.info(f'Redirect {created_redirect.to_dict()["id"]} created')
-=======
-                raise Exception('redirect creation failed')
-            else:
-                logger.info(f'redirect {created_redirect.to_dict()["id"]} created')
->>>>>>> d5e22c46
+
 
 
 class TenderTransactionTable(APITable):  
@@ -3455,11 +3368,9 @@
         api_session = self.handler.connect()
         shopify.ShopifyResource.activate_session(api_session)
         tender_transactions = shopify.TenderTransaction.find(**kwargs)
-<<<<<<< HEAD
         if len(tender_transactions) == 0:
             raise Exception('Tender_transactions query returned 0 results')
-=======
->>>>>>> d5e22c46
+
         return [tender_transaction.to_dict() for tender_transaction in tender_transactions]
 
 
@@ -3511,11 +3422,9 @@
         api_session = self.handler.connect()
         shopify.ShopifyResource.activate_session(api_session)
         policies = shopify.Policy.find(**kwargs)
-<<<<<<< HEAD
         if len(policies) == 0:
             raise Exception('Policies query returned 0 results')
-=======
->>>>>>> d5e22c46
+
         return [policy.to_dict() for policy in policies]
 
 
@@ -3791,7 +3700,7 @@
 #                 raise Exception('gift_card creation failed')
 #             else:
 #                 logger.info(f'gift_card {created_gift_card.to_dict()["id"]} created')
-<<<<<<< HEAD
+
 
 
 class ResourceFeedbackTable(APITable):
@@ -4058,5 +3967,3 @@
                 raise Exception('Order risk creation failed')
             else:
                 logger.info(f'Order risk {created_order_risk.to_dict()["id"]} created')
-=======
->>>>>>> d5e22c46
