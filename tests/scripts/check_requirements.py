--- conflicted
+++ resolved
@@ -93,11 +93,8 @@
     "writerai": ["writer"],
     "rocketchat_API": ["rocketchat_API"],
     "ShopifyAPI": ["shopify"],
-<<<<<<< HEAD
     "my-magento": ["magento"],
-=======
     "woocommerce": ["woocommerce"],
->>>>>>> 45f121c7
     "solace-pubsubplus": ["solace"],
     "taospy": ["taosrest"],
     "weaviate-client": ["weaviate"],
